/* raster.c - Handles output to raster files */

/*
    libzint - the open source barcode library
    Copyright (C) 2009 - 2020 Robin Stuart <rstuart114@gmail.com>

    Redistribution and use in source and binary forms, with or without
    modification, are permitted provided that the following conditions
    are met:

    1. Redistributions of source code must retain the above copyright
       notice, this list of conditions and the following disclaimer.
    2. Redistributions in binary form must reproduce the above copyright
       notice, this list of conditions and the following disclaimer in the
       documentation and/or other materials provided with the distribution.
    3. Neither the name of the project nor the names of its contributors
       may be used to endorse or promote products derived from this software
       without specific prior written permission.

    THIS SOFTWARE IS PROVIDED BY THE COPYRIGHT HOLDERS AND CONTRIBUTORS "AS IS" AND
    ANY EXPRESS OR IMPLIED WARRANTIES, INCLUDING, BUT NOT LIMITED TO, THE
    IMPLIED WARRANTIES OF MERCHANTABILITY AND FITNESS FOR A PARTICULAR PURPOSE
    ARE DISCLAIMED.  IN NO EVENT SHALL THE COPYRIGHT OWNER OR CONTRIBUTORS BE LIABLE
    FOR ANY DIRECT, INDIRECT, INCIDENTAL, SPECIAL, EXEMPLARY, OR CONSEQUENTIAL
    DAMAGES (INCLUDING, BUT NOT LIMITED TO, PROCUREMENT OF SUBSTITUTE GOODS
    OR SERVICES; LOSS OF USE, DATA, OR PROFITS; OR BUSINESS INTERRUPTION)
    HOWEVER CAUSED AND ON ANY THEORY OF LIABILITY, WHETHER IN CONTRACT, STRICT
    LIABILITY, OR TORT (INCLUDING NEGLIGENCE OR OTHERWISE) ARISING IN ANY WAY
    OUT OF THE USE OF THIS SOFTWARE, EVEN IF ADVISED OF THE POSSIBILITY OF
    SUCH DAMAGE.
 */
/* vim: set ts=4 sw=4 et : */

#include <stdio.h>
#ifdef _MSC_VER
#include <fcntl.h>
#include <io.h>
#endif
#include <string.h>
#include "common.h"

#ifdef _MSC_VER
#include <malloc.h>
#endif /* _MSC_VER */

#include "font.h" /* Font for human readable text */

#define SSET	"0123456789ABCDEF"

#define DEFAULT_INK '1'
#define DEFAULT_PAPER '0'

#ifndef NO_PNG
INTERNAL int png_pixel_plot(struct zint_symbol *symbol, char *pixelbuf);
#endif /* NO_PNG */
INTERNAL int bmp_pixel_plot(struct zint_symbol *symbol, char *pixelbuf);
INTERNAL int pcx_pixel_plot(struct zint_symbol *symbol, char *pixelbuf);
INTERNAL int gif_pixel_plot(struct zint_symbol *symbol, char *pixelbuf);
INTERNAL int tif_pixel_plot(struct zint_symbol *symbol, char *pixelbuf);

<<<<<<< HEAD
static void buffer_plot(struct zint_symbol *symbol, char *pixelbuf) {
=======
static const char ultra_colour[] = "WCBMRYGK";

void buffer_plot(struct zint_symbol *symbol, char *pixelbuf) {
>>>>>>> a63f3af6
    /* Place pixelbuffer into symbol */
    int fgred, fggrn, fgblu, bgred, bggrn, bgblu;
    int row, column, i;

    symbol->bitmap = (unsigned char *) malloc(symbol->bitmap_width * symbol->bitmap_height * 3);

    fgred = (16 * ctoi(symbol->fgcolour[0])) + ctoi(symbol->fgcolour[1]);
    fggrn = (16 * ctoi(symbol->fgcolour[2])) + ctoi(symbol->fgcolour[3]);
    fgblu = (16 * ctoi(symbol->fgcolour[4])) + ctoi(symbol->fgcolour[5]);
    bgred = (16 * ctoi(symbol->bgcolour[0])) + ctoi(symbol->bgcolour[1]);
    bggrn = (16 * ctoi(symbol->bgcolour[2])) + ctoi(symbol->bgcolour[3]);
    bgblu = (16 * ctoi(symbol->bgcolour[4])) + ctoi(symbol->bgcolour[5]);
    
    for (row = 0; row < symbol->bitmap_height; row++) {
        for (column = 0; column < symbol->bitmap_width; column++) {
            i = ((row * symbol->bitmap_width) + column) * 3;
            switch (*(pixelbuf + (symbol->bitmap_width * row) + column)) {
                case 'W': // White
                    symbol->bitmap[i] = 255;
                    symbol->bitmap[i + 1] = 255;
                    symbol->bitmap[i + 2] = 255;
                    break;
                case 'C': // Cyan
                    symbol->bitmap[i] = 0;
                    symbol->bitmap[i + 1] = 255;
                    symbol->bitmap[i + 2] = 255;
                    break;
                case 'B': // Blue
                    symbol->bitmap[i] = 0;
                    symbol->bitmap[i + 1] = 0;
                    symbol->bitmap[i + 2] = 255;
                    break;
                case 'M': // Magenta
                    symbol->bitmap[i] = 255;
                    symbol->bitmap[i + 1] = 0;
                    symbol->bitmap[i + 2] = 255;
                    break;
                case 'R': // Red
                    symbol->bitmap[i] = 255;
                    symbol->bitmap[i + 1] = 0;
                    symbol->bitmap[i + 2] = 0;
                    break;
                case 'Y': // Yellow
                    symbol->bitmap[i] = 255;
                    symbol->bitmap[i + 1] = 255;
                    symbol->bitmap[i + 2] = 0;
                    break;
                case 'G': // Green
                    symbol->bitmap[i] = 0;
                    symbol->bitmap[i + 1] = 255;
                    symbol->bitmap[i + 2] = 0;
                    break;
                case 'K': // Black
                    symbol->bitmap[i] = 0;
                    symbol->bitmap[i + 1] = 0;
                    symbol->bitmap[i + 2] = 0;
                    break;
                case DEFAULT_INK:
                    symbol->bitmap[i] = fgred;
                    symbol->bitmap[i + 1] = fggrn;
                    symbol->bitmap[i + 2] = fgblu;
                    break;
                default: // DEFAULT_PAPER
                    symbol->bitmap[i] = bgred;
                    symbol->bitmap[i + 1] = bggrn;
                    symbol->bitmap[i + 2] = bgblu;
                    break;

            }
        }
    }
}

static int save_raster_image_to_file(struct zint_symbol *symbol, int image_height, int image_width, char *pixelbuf, int rotate_angle, int image_type) {
    int error_number;
    int row, column;

    char *rotated_pixbuf;

    if (!(rotated_pixbuf = (char *) malloc(image_width * image_height))) {
        strcpy(symbol->errtxt, "650: Insufficient memory for pixel buffer");
        return ZINT_ERROR_ENCODING_PROBLEM;
    }

    switch (rotate_angle) {
        case 0:
        case 180:
            symbol->bitmap_width = image_width;
            symbol->bitmap_height = image_height;
            break;
        case 90:
        case 270:
            symbol->bitmap_width = image_height;
            symbol->bitmap_height = image_width;
            break;
    }

    /* sort out colour options */
    to_upper((unsigned char*) symbol->fgcolour);
    to_upper((unsigned char*) symbol->bgcolour);

    if (strlen(symbol->fgcolour) != 6) {
        strcpy(symbol->errtxt, "651: Malformed foreground colour target");
        free(rotated_pixbuf);
        return ZINT_ERROR_INVALID_OPTION;
    }
    if (strlen(symbol->bgcolour) != 6) {
        strcpy(symbol->errtxt, "652: Malformed background colour target");
        free(rotated_pixbuf);
        return ZINT_ERROR_INVALID_OPTION;
    }
    error_number = is_sane(SSET, (unsigned char*) symbol->fgcolour, strlen(symbol->fgcolour));
    if (error_number == ZINT_ERROR_INVALID_DATA) {
        strcpy(symbol->errtxt, "653: Malformed foreground colour target");
        free(rotated_pixbuf);
        return ZINT_ERROR_INVALID_OPTION;
    }
    error_number = is_sane(SSET, (unsigned char*) symbol->bgcolour, strlen(symbol->fgcolour));
    if (error_number == ZINT_ERROR_INVALID_DATA) {
        strcpy(symbol->errtxt, "654: Malformed background colour target");
        free(rotated_pixbuf);
        return ZINT_ERROR_INVALID_OPTION;
    }

    /* Rotate image before plotting */
    switch (rotate_angle) {
        case 0: /* Plot the right way up */
            for (row = 0; row < image_height; row++) {
                for (column = 0; column < image_width; column++) {
                    rotated_pixbuf[(row * image_width) + column] =
                            pixelbuf[(image_width * row) + column];
                }
            }
            break;
        case 90: /* Plot 90 degrees clockwise */
            for (row = 0; row < image_width; row++) {
                for (column = 0; column < image_height; column++) {
                    rotated_pixbuf[(row * image_height) + column] =
                            *(pixelbuf + (image_width * (image_height - column - 1)) + row);
                }
            }
            break;
        case 180: /* Plot upside down */
            for (row = 0; row < image_height; row++) {
                for (column = 0; column < image_width; column++) {
                    rotated_pixbuf[(row * image_width) + column] =
                            *(pixelbuf + (image_width * (image_height - row - 1)) + (image_width - column - 1));
                }
            }
            break;
        case 270: /* Plot 90 degrees anti-clockwise */
            for (row = 0; row < image_width; row++) {
                for (column = 0; column < image_height; column++) {
                    rotated_pixbuf[(row * image_height) + column] =
                            *(pixelbuf + (image_width * column) + (image_width - row - 1));
                }
            }
            break;
    }

    switch (image_type) {
        case OUT_BUFFER:
            buffer_plot(symbol, rotated_pixbuf);
            error_number = 0;
            break;
        case OUT_PNG_FILE:
#ifndef NO_PNG
            error_number = png_pixel_plot(symbol, rotated_pixbuf);
#else
            free(rotated_pixbuf);
            return ZINT_ERROR_INVALID_OPTION;
#endif
            break;
        case OUT_PCX_FILE:
            error_number = pcx_pixel_plot(symbol, rotated_pixbuf);
            break;
        case OUT_GIF_FILE:
            error_number = gif_pixel_plot(symbol, rotated_pixbuf);
            break;
        case OUT_TIF_FILE:
            error_number = tif_pixel_plot(symbol, rotated_pixbuf);
            break;
        default:
            error_number = bmp_pixel_plot(symbol, rotated_pixbuf);
            break;
    }

    free(rotated_pixbuf);
    return error_number;
}

<<<<<<< HEAD
static void draw_bar(char *pixelbuf, int xpos, int xlen, int ypos, int ylen, int image_width, int image_height) {
=======
void draw_bar(char *pixelbuf, int xpos, int xlen, int ypos, int ylen, int image_width, int image_height, char fill) {
>>>>>>> a63f3af6
    /* Draw a rectangle */
    int i, j, png_ypos;

    png_ypos = image_height - ypos - ylen;
    /* This fudge is needed because EPS measures height from the bottom up but
    PNG measures y position from the top down */

    for (i = (xpos); i < (xpos + xlen); i++) {
        for (j = (png_ypos); j < (png_ypos + ylen); j++) {
            *(pixelbuf + (image_width * j) + i) = fill;
        }
    }
}

static void draw_circle(char *pixelbuf, int image_width, int image_height, int x0, int y0, float radius, char fill) {
    int x, y;
    int radius_i = (int) radius;

    for (y = -radius_i; y <= radius_i; y++) {
        for (x = -radius_i; x <= radius_i; x++) {
            if ((x * x) + (y * y) <= (radius_i * radius_i)) {
                if ((y + y0 >= 0) && (y + y0 < image_height)
                        && (x + x0 >= 0) && (x + x0 < image_width)) {
                    *(pixelbuf + ((y + y0) * image_width) + (x + x0)) = fill;
                }
            }
        }
    }
}

static void draw_bullseye(char *pixelbuf, int image_width, int image_height, int xoffset, int yoffset, int scaler) {
    /* Central bullseye in Maxicode symbols */
    float x = 14.5 * scaler;
    float y = 15.0 * scaler;
    if(scaler < 10) {
        x = 16.0 * scaler;
        y = 16.5 * scaler;
    }

    draw_circle(pixelbuf, image_width, image_height, x + xoffset, y + yoffset, (4.571 * scaler) + 1, DEFAULT_INK);
    draw_circle(pixelbuf, image_width, image_height, x + xoffset, y + yoffset, (3.779 * scaler) + 1, DEFAULT_PAPER);
    draw_circle(pixelbuf, image_width, image_height, x + xoffset, y + yoffset, (2.988 * scaler) + 1, DEFAULT_INK);
    draw_circle(pixelbuf, image_width, image_height, x + xoffset, y + yoffset, (2.196 * scaler) + 1, DEFAULT_PAPER);
    draw_circle(pixelbuf, image_width, image_height, x + xoffset, y + yoffset, (1.394 * scaler) + 1, DEFAULT_INK);
    draw_circle(pixelbuf, image_width, image_height, x + xoffset, y + yoffset, (0.602 * scaler) + 1, DEFAULT_PAPER);
}

static void draw_hexagon(char *pixelbuf, int image_width, char *scaled_hexagon, int hexagon_size, int xposn, int yposn) {
    /* Put a hexagon into the pixel buffer */
    int i, j;

    for (i = 0; i < hexagon_size; i++) {
        for (j = 0; j < hexagon_size; j++) {
            if (scaled_hexagon[(i * hexagon_size) + j] == DEFAULT_INK) {
                *(pixelbuf + (image_width * i) + (image_width * yposn) + xposn + j) = DEFAULT_INK;
            }
        }
    }
}

static void draw_letter(char *pixelbuf, unsigned char letter, int xposn, int yposn, int textflags, int image_width, int image_height) {
    /* Put a letter into a position */
    int skip;

    skip = 0;

    if (letter < 33) {
        skip = 1;
    }

    if ((letter > 127) && (letter < 161)) {
        skip = 1;
    }

    if (xposn < 0 || yposn < 0) {
        skip = 1;
    }

    if (skip == 0) {
        int glyph_no;
        int x, y;
        if (letter > 128) {
            glyph_no = letter - 66;
        } else {
            glyph_no = letter - 33;
        }


        switch (textflags) {
            int max_x, max_y;
            case 1: // small font 5x9
                max_x = 5;
                max_y = 9;

                if (xposn + max_x >= image_width) {
                    max_x = image_width - xposn - 1;
                }

                if (yposn + max_y >= image_height) {
                    max_y = image_height - yposn - 1;
                }

                for (y = 0; y < max_y; y++) {
                    for (x = 0; x < max_x; x++) {
                        if (small_font[(glyph_no * 9) + y] & (0x10 >> x)) {
                            *(pixelbuf + (y * image_width) + (yposn * image_width) + xposn + x) = DEFAULT_INK;
                        }
                    }
                }
                break;

            case 2: // bold font -> twice the regular font
            {
                char * linePtr;
                max_x = 7;
                max_y = 14;

                if (xposn + max_x + 1 >= image_width) {
                    max_x = image_width - xposn - 2;
                }

                if (yposn + max_y >= image_height) {
                    max_y = image_height - yposn - 1;
                }

                linePtr = pixelbuf + (yposn * image_width) + xposn + 1;
                for (y = 0; y < max_y; y++) {
                    char * pixelPtr = linePtr;
                    int extra_dot = 0;
                    for (x = 0; x < 7; x++) {
                        if (ascii_font[(glyph_no * 14) + y] & (0x40 >> x)) {
                            *pixelPtr = DEFAULT_INK;
                            extra_dot = 1;
                        } else {
                            if (extra_dot) {
                                *pixelPtr = DEFAULT_INK;
                            }

                            extra_dot = 0;
                        }

                        ++pixelPtr;
                    }

                    if (extra_dot) {
                        *pixelPtr = DEFAULT_INK;
                    }

                    linePtr += image_width;
                }
            }
                break;

            default: // regular font 7x15
                max_x = 7;
                max_y = 14;

                if (xposn + max_x >= image_width) {
                    max_x = image_width - xposn - 1;
                }

                if (yposn + max_y >= image_height) {
                    max_y = image_height - yposn - 1;
                }

                for (y = 0; y < max_y; y++) {
                    for (x = 0; x < 7; x++) {
                        if (ascii_font[(glyph_no * 14) + y] & (0x40 >> x)) {
                            *(pixelbuf + (y * image_width) + (yposn * image_width) + xposn + x) = DEFAULT_INK;
                        }
                    }
                }
                break;
        }
    }
}

/* Plot a string into the pixel buffer */
static void draw_string(char *pixbuf, char input_string[], int xposn, int yposn, int textflags, int image_width, int image_height) {
    int i, string_length, string_left_hand, letter_width = 7;

    switch (textflags) {
        case 1: // small font 5x9
            letter_width = 5;
            break;

        case 2: // bold font -> width of the regular font + 1 extra dot + 1 extra space
            letter_width = 9;
            break;

        default: // regular font 7x15
            letter_width = 7;
            break;
    }

    string_length = strlen(input_string);
    string_left_hand = xposn - ((letter_width * string_length) / 2);

    for (i = 0; i < string_length; i++) {
        draw_letter(pixbuf, input_string[i], string_left_hand + (i * letter_width), yposn, textflags, image_width, image_height);
    }

}

static void plot_hexline(char *scaled_hexagon, int hexagon_size, float start_x, float start_y, float end_x, float end_y) {
    /* Draw a straight line from start to end */
    int i;
    float inc_x, inc_y;

    inc_x = (end_x - start_x) / hexagon_size;
    inc_y = (end_y - start_y) / hexagon_size;

    for (i = 0; i < hexagon_size; i++) {
        float this_x = start_x + ((float)i * inc_x);
        float this_y = start_y + ((float)i * inc_y);
        if (((this_x >= 0) && (this_x < hexagon_size)) && ((this_y >= 0) && (this_y < hexagon_size))) {
                scaled_hexagon[(hexagon_size * (int)this_y) + (int)this_x] = DEFAULT_INK;
        }
    }
}

static void plot_hexagon(char *scaled_hexagon, int hexagon_size) {
    /* Create a hexagon shape and fill it */
    int line, i;

    float x_offset[6];
    float y_offset[6];
    float start_x, start_y;
    float end_x, end_y;

    x_offset[0] = 0.0;
    x_offset[1] = 0.86;
    x_offset[2] = 0.86;
    x_offset[3] = 0.0;
    x_offset[4] = -0.86;
    x_offset[5] = -0.86;

    y_offset[0] = 1.0;
    y_offset[1] = 0.5;
    y_offset[2] = -0.5;
    y_offset[3] = -1.0;
    y_offset[4] = -0.5;
    y_offset[5] = 0.5;

    /* Plot hexagon outline */
    for (line = 0; line < 5; line++) {
        start_x = ((float)hexagon_size / 2.0) + (((float)hexagon_size / 2.0) * x_offset[line]);
        start_y = ((float)hexagon_size / 2.0) + (((float)hexagon_size / 2.0) * y_offset[line]);
        end_x = ((float)hexagon_size / 2.0) + (((float)hexagon_size / 2.0) * x_offset[line + 1]);
        end_y = ((float)hexagon_size / 2.0) + (((float)hexagon_size / 2.0) * y_offset[line + 1]);
        plot_hexline(scaled_hexagon, hexagon_size, start_x, start_y, end_x, end_y);
    }
    start_x = ((float)hexagon_size / 2.0) + (((float)hexagon_size / 2.0) * x_offset[line]);
    start_y = ((float)hexagon_size / 2.0) + (((float)hexagon_size / 2.0) * y_offset[line]);
    end_x = ((float)hexagon_size / 2.0) + (((float)hexagon_size / 2.0) * x_offset[0]);
    end_y = ((float)hexagon_size / 2.0) + (((float)hexagon_size / 2.0) * y_offset[0]);
    plot_hexline(scaled_hexagon, hexagon_size, start_x, start_y, end_x, end_y);

    /* Fill hexagon */
    for (line = 0; line < hexagon_size; line++) {
        char ink = DEFAULT_PAPER;
        for (i = 0; i < hexagon_size; i++) {
            if (scaled_hexagon[(hexagon_size * line) + i] == DEFAULT_INK) {
                if (i < (hexagon_size / 2)) {
                    ink = DEFAULT_INK;
                } else {
                    ink = DEFAULT_PAPER;
                }
            }

            if (ink == DEFAULT_INK) {
                scaled_hexagon[(hexagon_size * line) + i] = ink;
            }
        }
    }
}

static int plot_raster_maxicode(struct zint_symbol *symbol, int rotate_angle, int data_type) {
    /* Plot a MaxiCode symbol with hexagons and bullseye */
    int i, row, column, xposn;
    int image_height, image_width;
    char *pixelbuf;
    int error_number;
    int xoffset, yoffset;
    float scaler = symbol->scale;
    char *scaled_hexagon;
    int hexagon_size;

    xoffset = symbol->border_width + symbol->whitespace_width;
    yoffset = symbol->border_width;
    image_width = (300 + (2 * xoffset * 2)) * scaler;
    image_height = (300 + (2 * yoffset * 2)) * scaler;

    if (!(pixelbuf = (char *) malloc(image_width * image_height))) {
        strcpy(symbol->errtxt, "655: Insufficient memory for pixel buffer");
        return ZINT_ERROR_ENCODING_PROBLEM;
    } else {
        for (i = 0; i < (image_width * image_height); i++) {
            *(pixelbuf + i) = DEFAULT_PAPER;
        }
    }

    hexagon_size = (int)(scaler * 10);

    if (!(scaled_hexagon = (char *) malloc(hexagon_size * hexagon_size))) {
        strcpy(symbol->errtxt, "656: Insufficient memory for pixel buffer");
        free(pixelbuf);
        return ZINT_ERROR_ENCODING_PROBLEM;
    } else {
        for (i = 0; i < (hexagon_size * hexagon_size); i++) {
            *(scaled_hexagon + i) = DEFAULT_PAPER;
        }
    }

    plot_hexagon(scaled_hexagon, hexagon_size);

    for (row = 0; row < symbol->rows; row++) {
        int yposn = row * 9;
        for (column = 0; column < symbol->width; column++) {
            xposn = column * 10;
            if (module_is_set(symbol, row, column)) {
                if (row & 1) {
                    /* Odd (reduced) row */
                    xposn += 5;
                    draw_hexagon(pixelbuf, image_width, scaled_hexagon, hexagon_size, (xposn + (2 * xoffset)) * scaler, (yposn + (2 * yoffset)) * scaler);
                } else {
                    /* Even (full) row */
                    draw_hexagon(pixelbuf, image_width, scaled_hexagon, hexagon_size, (xposn + (2 * xoffset)) * scaler, (yposn + (2 * yoffset)) * scaler);
                }
            }
        }
    }

    draw_bullseye(pixelbuf, image_width, image_height, (2.0 * xoffset), (2.0 * yoffset), scaler * 10);

    // Virtual hexagon
    //draw_hexagon(pixelbuf, image_width, scaled_hexagon, hexagon_size, ((14 * 10) + (2 * xoffset)) * scaler, ((16 * 9) + (2 * yoffset)) * scaler);

    if ((symbol->output_options & BARCODE_BOX) || (symbol->output_options & BARCODE_BIND)) {
        /* boundary bars */
        draw_bar(pixelbuf, 0, image_width, 0, symbol->border_width * 2, image_width, image_height, DEFAULT_INK);
        draw_bar(pixelbuf, 0, image_width, 300 + (symbol->border_width * 2), symbol->border_width * 2, image_width, image_height, DEFAULT_INK);
    }

    if (symbol->output_options & BARCODE_BOX) {
        /* side bars */
        draw_bar(pixelbuf, 0, symbol->border_width * 2, 0, image_height, image_width, image_height, DEFAULT_INK);
        draw_bar(pixelbuf, 300 + ((symbol->border_width + symbol->whitespace_width + symbol->whitespace_width) * 2), symbol->border_width * 2, 0, image_height, image_width, image_height, DEFAULT_INK);
    }

    error_number = save_raster_image_to_file(symbol, image_height, image_width, pixelbuf, rotate_angle, data_type);
    free(scaled_hexagon);
    free(pixelbuf);
    return error_number;
}

/* Convert UTF-8 to Latin1 Codepage for the interpretation line */
static void to_latin1(unsigned char source[], unsigned char preprocessed[]) {
    int j, i, input_length;

    input_length = ustrlen(source);

    j = 0;
    i = 0;
    while (i < input_length) {
        switch (source[i]) {
            case 0xC2:
                /* UTF-8 C2xxh */
                /* Character range: C280h (latin: 80h) to C2BFh (latin: BFh) */
                i++;
                preprocessed[j] = source[i];
                j++;
                break;
            case 0xC3:
                /* UTF-8 C3xx */
                /* Character range: C380h (latin: C0h) to C3BFh (latin: FFh) */
                i++;
                preprocessed[j] = source[i] + 64;
                j++;
                break;
            default:
                /* Process ASCII (< 80h), all other unicode points are ignored */
                if (source[i] < 128) {
                    preprocessed[j] = source[i];
                    j++;
                }
                break;
        }
        i++;
    }
    preprocessed[j] = '\0';

    return;
}

static int plot_raster_dotty(struct zint_symbol *symbol, int rotate_angle, int data_type) {
    float scaler = 2 * symbol->scale;
    char *scaled_pixelbuf;
    int r, i;
    int scale_width, scale_height;
    int error_number = 0;
    int xoffset, yoffset, image_width, image_height;

    symbol->height = symbol->rows; // This is true because only 2d matrix symbols are processed here

    xoffset = symbol->border_width + symbol->whitespace_width;
    yoffset = symbol->border_width;
    image_width = symbol->width + xoffset + xoffset;
    image_height = symbol->height + yoffset + yoffset;

    if (scaler < 2.0) {
        scaler = 2.0;
    }
    scale_width = (image_width * scaler) + 1;
    scale_height = (image_height * scaler) + 1;

    /* Apply scale options by creating another pixel buffer */
    if (!(scaled_pixelbuf = (char *) malloc(scale_width * scale_height))) {
        strcpy(symbol->errtxt, "657: Insufficient memory for pixel buffer");
        return ZINT_ERROR_ENCODING_PROBLEM;
    } else {
        for (i = 0; i < (scale_width * scale_height); i++) {
            *(scaled_pixelbuf + i) = DEFAULT_PAPER;
        }
    }

    /* Plot the body of the symbol to the pixel buffer */
    for (r = 0; r < symbol->rows; r++) {
        for (i = 0; i < symbol->width; i++) {
            if (module_is_set(symbol, r, i)) {
                draw_circle(scaled_pixelbuf, scale_width, scale_height,
                        (int) ((i + xoffset) * scaler) + (scaler / 2.0),
                        (int) ((r + yoffset) * scaler) + (scaler / 2.0),
                        (symbol->dot_size / 2.0) * scaler,
                        DEFAULT_INK);
            }
        }
    }

    error_number = save_raster_image_to_file(symbol, scale_height, scale_width, scaled_pixelbuf, rotate_angle, data_type);
    free(scaled_pixelbuf);

    return error_number;
}

static int plot_raster_default(struct zint_symbol *symbol, int rotate_angle, int data_type) {
    int textdone, main_width, comp_offset, large_bar_count;
    char textpart[10], addon[6];
    float addon_text_posn, preset_height, large_bar_height;
    int i, r, textoffset, yoffset, xoffset, latch, image_width, image_height;
    char *pixelbuf;
    int addon_latch = 0, textflags = 0;
    int block_width, textpos;
    float row_height, row_posn;
    int error_number;
    int default_text_posn;
    int next_yposn;
    float scaler = symbol->scale;
    char *scaled_pixelbuf;
    int horiz, vert;
    int scale_width, scale_height;
#ifndef _MSC_VER
    unsigned char local_text[ustrlen(symbol->text) + 1];
#else
    unsigned char* local_text = (unsigned char*) _alloca(ustrlen(symbol->text) + 1);
#endif

    if (symbol->show_hrt != 0) {
        /* Copy text from symbol */
        to_latin1(symbol->text, local_text);
    } else {
        /* No text needed */
        if (is_extendable(symbol->symbology)) {
            /* For these symbols use dummy text to ensure formatting is done
             * properly even if no text is required */
            for (i = 0; i < (int) ustrlen(symbol->text); i++) {
                if (symbol->text[i] == '+') {
                    local_text[i] = '+';
                } else {
                    local_text[i] = ' ';
                }
                local_text[ustrlen(symbol->text)] = '\0';
            }
        } else {
            /* For everything else, just remove the text */
            local_text[0] = '\0';
        }
    }

    textdone = 0;
    main_width = symbol->width;
    strcpy(addon, "");
    comp_offset = 0;
    addon_text_posn = 0.0;
    row_height = 0;
    if (symbol->output_options & SMALL_TEXT) {
        textflags = 1;
    } else if (symbol->output_options & BOLD_TEXT) {
        textflags = 2;
    }

    if (symbol->height == 0) {
        symbol->height = 50;
    }

    large_bar_count = 0;
    preset_height = 0.0;
    for (i = 0; i < symbol->rows; i++) {
        preset_height += symbol->row_height[i];
        if (symbol->row_height[i] == 0) {
            large_bar_count++;
        }
    }

    if (large_bar_count == 0) {
        symbol->height = preset_height;
        large_bar_height = 10;
    } else {
        large_bar_height = (symbol->height - preset_height) / large_bar_count;
    }

    if (is_composite(symbol->symbology)) {
        while (!(module_is_set(symbol, symbol->rows - 1, comp_offset))) {
            comp_offset++;
        }
    }

    /* Certain symbols need whitespace otherwise characters get chopped off the sides */
    if ((symbol->symbology == BARCODE_EANX) || (symbol->symbology == BARCODE_EANX_CHK)
            || (symbol->symbology == BARCODE_EANX_CC) || (symbol->symbology == BARCODE_ISBNX)) {
        switch (ustrlen(local_text)) {
            case 13: /* EAN 13 */
            case 16:
            case 19:
                if (symbol->whitespace_width == 0) {
                    symbol->whitespace_width = 10;
                }
                main_width = 96 + comp_offset;
                break;
            default:
                main_width = 68 + comp_offset;
        }
    } else if ((symbol->symbology == BARCODE_UPCA) || (symbol->symbology == BARCODE_UPCA_CHK)
            || (symbol->symbology == BARCODE_UPCA_CC)) {
        if (symbol->whitespace_width == 0) {
            symbol->whitespace_width = 10;
        }
        main_width = 96 + comp_offset;
    } else if ((symbol->symbology == BARCODE_UPCE) || (symbol->symbology == BARCODE_UPCE_CHK)
            || (symbol->symbology == BARCODE_UPCE_CC)) {
        if (symbol->whitespace_width == 0) {
            symbol->whitespace_width = 10;
        }
        main_width = 51 + comp_offset;
    }

    latch = 0;
    r = 0;
    /* Isolate add-on text */
    if (is_extendable(symbol->symbology)) {
        for (i = 0; i < (int) ustrlen(local_text); i++) {
            if (latch == 1) {
                addon[r] = local_text[i];
                r++;
            }
            if (symbol->text[i] == '+') {
                latch = 1;
            }
        }
    }
    addon[r] = '\0';

    if (ustrlen(local_text) != 0) {
        textoffset = 9;
    } else {
        textoffset = 0;
    }

    xoffset = symbol->border_width + symbol->whitespace_width;
    yoffset = symbol->border_width;
    image_width = 2 * (symbol->width + xoffset + xoffset);
    image_height = 2 * (symbol->height + textoffset + yoffset + yoffset);

    if (!(pixelbuf = (char *) malloc(image_width * image_height))) {
        strcpy(symbol->errtxt, "658: Insufficient memory for pixel buffer");
        return ZINT_ERROR_ENCODING_PROBLEM;
    } else {
        for (i = 0; i < (image_width * image_height); i++) {
            *(pixelbuf + i) = DEFAULT_PAPER;
        }
    }

    if ((symbol->output_options & BARCODE_BOX) || (symbol->output_options & BARCODE_BIND)) {
        default_text_posn = image_height - 17;
    } else {
        default_text_posn = image_height - 17 - symbol->border_width - symbol->border_width;
    }

    row_posn = textoffset + yoffset;
    next_yposn = textoffset + yoffset;
    row_height = 0;

    /* Plot the body of the symbol to the pixel buffer */
    for (r = 0; r < symbol->rows; r++) {
        int plot_yposn;
        int plot_height;
        int this_row = symbol->rows - r - 1; /* invert r otherwise plots upside down */
        int module_fill;
        row_posn += row_height;
        plot_yposn = next_yposn;
        if (symbol->row_height[this_row] == 0) {
            row_height = large_bar_height;
        } else {
            row_height = symbol->row_height[this_row];
        }
        next_yposn = (int) (row_posn + row_height);
        plot_height = next_yposn - plot_yposn;

        i = 0;

        do {
            module_fill = module_is_set(symbol, this_row, i);
            block_width = 0;
            do {
                block_width++;
<<<<<<< HEAD
            } while ((i + block_width < symbol->width) && module_is_set(symbol, this_row, i + block_width) == module_is_set(symbol, this_row, i));
=======
            } while ((i + block_width < symbol->width )&& module_is_set(symbol, this_row, i + block_width) == module_fill);
>>>>>>> a63f3af6
            if ((addon_latch == 0) && (r == 0) && (i > main_width)) {
                plot_height = (int) (row_height - 5.0);
                plot_yposn = (int) (row_posn - 5.0);
                addon_text_posn = row_posn + row_height - 8.0;
                addon_latch = 1;
            }
            if (module_fill) {
                /* a bar */
                if (symbol->symbology == BARCODE_ULTRA) {
                    draw_bar(pixelbuf, (i + xoffset) * 2, block_width * 2, plot_yposn * 2, plot_height * 2, image_width, image_height, ultra_colour[module_fill]);
                } else {
                    draw_bar(pixelbuf, (i + xoffset) * 2, block_width * 2, plot_yposn * 2, plot_height * 2, image_width, image_height, DEFAULT_INK);
                }
            }
            i += block_width;

        } while (i < symbol->width);
    }

    xoffset += comp_offset;

    if ((symbol->symbology == BARCODE_EANX) || (symbol->symbology == BARCODE_EANX_CHK)
            || (symbol->symbology == BARCODE_EANX_CC) || (symbol->symbology == BARCODE_ISBNX)) {
        /* guard bar extensions and text formatting for EAN8 and EAN13 */
        switch (ustrlen(local_text)) {
            case 8: /* EAN-8 */
            case 11:
            case 14:
                draw_bar(pixelbuf, (0 + xoffset) * 2, 1 * 2, (4 + (int) yoffset) * 2, 5 * 2, image_width, image_height, DEFAULT_INK);
                draw_bar(pixelbuf, (2 + xoffset) * 2, 1 * 2, (4 + (int) yoffset) * 2, 5 * 2, image_width, image_height, DEFAULT_INK);
                draw_bar(pixelbuf, (32 + xoffset) * 2, 1 * 2, (4 + (int) yoffset) * 2, 5 * 2, image_width, image_height, DEFAULT_INK);
                draw_bar(pixelbuf, (34 + xoffset) * 2, 1 * 2, (4 + (int) yoffset) * 2, 5 * 2, image_width, image_height, DEFAULT_INK);
                draw_bar(pixelbuf, (64 + xoffset) * 2, 1 * 2, (4 + (int) yoffset) * 2, 5 * 2, image_width, image_height, DEFAULT_INK);
                draw_bar(pixelbuf, (66 + xoffset) * 2, 1 * 2, (4 + (int) yoffset) * 2, 5 * 2, image_width, image_height, DEFAULT_INK);
                for (i = 0; i < 4; i++) {
                    textpart[i] = local_text[i];
                }
                textpart[4] = '\0';
                textpos = 2 * (17 + xoffset);

                draw_string(pixelbuf, textpart, textpos, default_text_posn, textflags, image_width, image_height);
                for (i = 0; i < 4; i++) {
                    textpart[i] = local_text[i + 4];
                }
                textpart[4] = '\0';
                textpos = 2 * (50 + xoffset);
                draw_string(pixelbuf, textpart, textpos, default_text_posn, textflags, image_width, image_height);
                textdone = 1;
                switch (strlen(addon)) {
                    case 2:
                        textpos = 2 * (xoffset + 86);
                        draw_string(pixelbuf, addon, textpos, image_height - (addon_text_posn * 2) - 13, textflags, image_width, image_height);
                        break;
                    case 5:
                        textpos = 2 * (xoffset + 100);
                        draw_string(pixelbuf, addon, textpos, image_height - (addon_text_posn * 2) - 13, textflags, image_width, image_height);
                        break;
                }

                break;
            case 13: /* EAN 13 */
            case 16:
            case 19:
                draw_bar(pixelbuf, (0 + xoffset) * 2, 1 * 2, (4 + (int) yoffset) * 2, 5 * 2, image_width, image_height, DEFAULT_INK);
                draw_bar(pixelbuf, (2 + xoffset) * 2, 1 * 2, (4 + (int) yoffset) * 2, 5 * 2, image_width, image_height, DEFAULT_INK);
                draw_bar(pixelbuf, (46 + xoffset) * 2, 1 * 2, (4 + (int) yoffset) * 2, 5 * 2, image_width, image_height, DEFAULT_INK);
                draw_bar(pixelbuf, (48 + xoffset) * 2, 1 * 2, (4 + (int) yoffset) * 2, 5 * 2, image_width, image_height, DEFAULT_INK);
                draw_bar(pixelbuf, (92 + xoffset) * 2, 1 * 2, (4 + (int) yoffset) * 2, 5 * 2, image_width, image_height, DEFAULT_INK);
                draw_bar(pixelbuf, (94 + xoffset) * 2, 1 * 2, (4 + (int) yoffset) * 2, 5 * 2, image_width, image_height, DEFAULT_INK);

                textpart[0] = local_text[0];
                textpart[1] = '\0';
                textpos = 2 * (-7 + xoffset);
                draw_string(pixelbuf, textpart, textpos, default_text_posn, textflags, image_width, image_height);
                for (i = 0; i < 6; i++) {
                    textpart[i] = local_text[i + 1];
                }
                textpart[6] = '\0';
                textpos = 2 * (24 + xoffset);
                draw_string(pixelbuf, textpart, textpos, default_text_posn, textflags, image_width, image_height);
                for (i = 0; i < 6; i++) {
                    textpart[i] = local_text[i + 7];
                }
                textpart[6] = '\0';
                textpos = 2 * (71 + xoffset);
                draw_string(pixelbuf, textpart, textpos, default_text_posn, textflags, image_width, image_height);
                textdone = 1;
                switch (strlen(addon)) {
                    case 2:
                        textpos = 2 * (xoffset + 114);
                        draw_string(pixelbuf, addon, textpos, image_height - (addon_text_posn * 2) - 13, textflags, image_width, image_height);
                        break;
                    case 5:
                        textpos = 2 * (xoffset + 128);
                        draw_string(pixelbuf, addon, textpos, image_height - (addon_text_posn * 2) - 13, textflags, image_width, image_height);
                        break;
                }
                break;

        }

    } else if ((symbol->symbology == BARCODE_UPCA) || (symbol->symbology == BARCODE_UPCA_CHK)
            || (symbol->symbology == BARCODE_UPCA_CC)) {
        /* guard bar extensions and text formatting for UPCA */
        latch = 1;

        i = 0 + comp_offset;
        do {
            block_width = 0;
            do {
                block_width++;
            } while ((i + block_width < symbol->width) && module_is_set(symbol, symbol->rows - 1, i + block_width) == module_is_set(symbol, symbol->rows - 1, i));
            if (latch == 1) {
                /* a bar */
                draw_bar(pixelbuf, (i + xoffset - comp_offset) * 2, block_width * 2, (4 + (int) yoffset) * 2, 5 * 2, image_width, image_height, DEFAULT_INK);
                latch = 0;
            } else {
                /* a space */
                latch = 1;
            }
            i += block_width;
        } while (i < 11 + comp_offset);
        draw_bar(pixelbuf, (46 + xoffset) * 2, 1 * 2, (4 + (int) yoffset) * 2, 5 * 2, image_width, image_height, DEFAULT_INK);
        draw_bar(pixelbuf, (48 + xoffset) * 2, 1 * 2, (4 + (int) yoffset) * 2, 5 * 2, image_width, image_height, DEFAULT_INK);
        latch = 1;
        i = 85 + comp_offset;
        do {
            block_width = 0;
            do {
                block_width++;
            } while ((i + block_width < symbol->width) && module_is_set(symbol, symbol->rows - 1, i + block_width) == module_is_set(symbol, symbol->rows - 1, i));
            if (latch == 1) {
                /* a bar */
                draw_bar(pixelbuf, (i + xoffset - comp_offset) * 2, block_width * 2, (4 + (int) yoffset) * 2, 5 * 2, image_width, image_height, DEFAULT_INK);
                latch = 0;
            } else {
                /* a space */
                latch = 1;
            }
            i += block_width;
        } while (i < 96 + comp_offset);
        textpart[0] = local_text[0];
        textpart[1] = '\0';
        textpos = 2 * (-5 + xoffset);
        draw_string(pixelbuf, textpart, textpos, default_text_posn, textflags, image_width, image_height);
        for (i = 0; i < 5; i++) {
            textpart[i] = local_text[i + 1];
        }
        textpart[5] = '\0';
        textpos = 2 * (27 + xoffset);
        draw_string(pixelbuf, textpart, textpos, default_text_posn, textflags, image_width, image_height);
        for (i = 0; i < 5; i++) {
            textpart[i] = local_text[i + 6];
        }
        textpart[6] = '\0';
        textpos = 2 * (68 + xoffset);
        draw_string(pixelbuf, textpart, textpos, default_text_posn, textflags, image_width, image_height);
        textpart[0] = local_text[11];
        textpart[1] = '\0';
        textpos = 2 * (100 + xoffset);
        draw_string(pixelbuf, textpart, textpos, default_text_posn, textflags, image_width, image_height);
        textdone = 1;
        switch (strlen(addon)) {
            case 2:
                textpos = 2 * (xoffset + 116);
                draw_string(pixelbuf, addon, textpos, image_height - (addon_text_posn * 2) - 13, textflags, image_width, image_height);
                break;
            case 5:
                textpos = 2 * (xoffset + 130);
                draw_string(pixelbuf, addon, textpos, image_height - (addon_text_posn * 2) - 13, textflags, image_width, image_height);
                break;
        }

    } else if ((symbol->symbology == BARCODE_UPCE) || (symbol->symbology == BARCODE_UPCE_CHK)
            || (symbol->symbology == BARCODE_UPCE_CC)) {
        /* guard bar extensions and text formatting for UPCE */
        draw_bar(pixelbuf, (0 + xoffset) * 2, 1 * 2, (4 + (int) yoffset) * 2, 5 * 2, image_width, image_height, DEFAULT_INK);
        draw_bar(pixelbuf, (2 + xoffset) * 2, 1 * 2, (4 + (int) yoffset) * 2, 5 * 2, image_width, image_height, DEFAULT_INK);
        draw_bar(pixelbuf, (46 + xoffset) * 2, 1 * 2, (4 + (int) yoffset) * 2, 5 * 2, image_width, image_height, DEFAULT_INK);
        draw_bar(pixelbuf, (48 + xoffset) * 2, 1 * 2, (4 + (int) yoffset) * 2, 5 * 2, image_width, image_height, DEFAULT_INK);
        draw_bar(pixelbuf, (50 + xoffset) * 2, 1 * 2, (4 + (int) yoffset) * 2, 5 * 2, image_width, image_height, DEFAULT_INK);

        textpart[0] = local_text[0];
        textpart[1] = '\0';
        textpos = 2 * (-5 + xoffset);
        draw_string(pixelbuf, textpart, textpos, default_text_posn, textflags, image_width, image_height);
        for (i = 0; i < 6; i++) {
            textpart[i] = local_text[i + 1];
        }
        textpart[6] = '\0';
        textpos = 2 * (24 + xoffset);
        draw_string(pixelbuf, textpart, textpos, default_text_posn, textflags, image_width, image_height);
        textpart[0] = local_text[7];
        textpart[1] = '\0';
        textpos = 2 * (55 + xoffset);
        draw_string(pixelbuf, textpart, textpos, default_text_posn, textflags, image_width, image_height);
        textdone = 1;
        switch (strlen(addon)) {
            case 2:
                textpos = 2 * (xoffset + 70);
                draw_string(pixelbuf, addon, textpos, image_height - (addon_text_posn * 2) - 13, textflags, image_width, image_height);
                break;
            case 5:
                textpos = 2 * (xoffset + 84);
                draw_string(pixelbuf, addon, textpos, image_height - (addon_text_posn * 2) - 13, textflags, image_width, image_height);
                break;
        }

    }

    xoffset -= comp_offset;

    /* Put boundary bars or box around symbol */
    if ((symbol->output_options & BARCODE_BOX) || (symbol->output_options & BARCODE_BIND)) {
        /* boundary bars */
        if (symbol->symbology != BARCODE_CODABLOCKF) {
            draw_bar(pixelbuf, 0, (symbol->width + xoffset + xoffset) * 2, textoffset * 2, symbol->border_width * 2, image_width, image_height, DEFAULT_INK);
            draw_bar(pixelbuf, 0, (symbol->width + xoffset + xoffset) * 2, (textoffset + symbol->height + symbol->border_width) * 2, symbol->border_width * 2, image_width, image_height, DEFAULT_INK);
        } else {
            draw_bar(pixelbuf, xoffset * 2, symbol->width * 2, textoffset * 2, symbol->border_width * 2, image_width, image_height, DEFAULT_INK);
            draw_bar(pixelbuf, xoffset * 2, symbol->width * 2, (textoffset + symbol->height + symbol->border_width) * 2, symbol->border_width * 2, image_width, image_height, DEFAULT_INK);
        }
        if ((symbol->output_options & BARCODE_BIND) != 0) {
            if ((symbol->rows > 1) && (is_stackable(symbol->symbology) == 1)) {
                /* row binding */
                if (symbol->symbology != BARCODE_CODABLOCKF) {
                    for (r = 1; r < symbol->rows; r++) {
                        draw_bar(pixelbuf, xoffset * 2, symbol->width * 2, ((r * row_height) + textoffset + yoffset - 1) * 2, 2 * 2, image_width, image_height, DEFAULT_INK);
                    }
                } else {
                    for (r = 1; r < symbol->rows; r++) {
<<<<<<< HEAD
                        /* Avoid 11-module start and stop chars */
                        draw_bar(pixelbuf, (xoffset + 11) * 2 , (symbol->width - 22) * 2, ((r * row_height) + textoffset + yoffset - 1) * 2, 2 * 2, image_width, image_height);
=======
                        draw_bar(pixelbuf, (xoffset + 11) * 2 , (symbol->width - 25) * 2, ((r * row_height) + textoffset + yoffset - 1) * 2, 2 * 2, image_width, image_height, DEFAULT_INK);
>>>>>>> a63f3af6
                    }
                }
            }
        }
    }

    if (symbol->output_options & BARCODE_BOX) {
        /* side bars */
        draw_bar(pixelbuf, 0, symbol->border_width * 2, textoffset * 2, (symbol->height + (2 * symbol->border_width)) * 2, image_width, image_height, DEFAULT_INK);
        draw_bar(pixelbuf, (symbol->width + xoffset + xoffset - symbol->border_width) * 2, symbol->border_width * 2, textoffset * 2, (symbol->height + (2 * symbol->border_width)) * 2, image_width, image_height, DEFAULT_INK);
    }

    /* Put the human readable text at the bottom */
    if ((textdone == 0) && (ustrlen(local_text) != 0)) {
        textpos = (image_width / 2);
        draw_string(pixelbuf, (char*) local_text, textpos, default_text_posn, textflags, image_width, image_height);
    }


    if (scaler == 0) {
        scaler = 0.5;
    }
    scale_width = image_width * scaler;
    scale_height = image_height * scaler;

    /* Apply scale options by creating another pixel buffer */
    if (!(scaled_pixelbuf = (char *) malloc(scale_width * scale_height))) {
        free(pixelbuf);
        strcpy(symbol->errtxt, "659: Insufficient memory for pixel buffer");
        return ZINT_ERROR_ENCODING_PROBLEM;
    } else {
        for (i = 0; i < (scale_width * scale_height); i++) {
            *(scaled_pixelbuf + i) = DEFAULT_PAPER;
        }
    }

    for (vert = 0; vert < scale_height; vert++) {
        for (horiz = 0; horiz < scale_width; horiz++) {
            *(scaled_pixelbuf + (vert * scale_width) + horiz) = *(pixelbuf + ((int) (vert / scaler) * image_width) + (int) (horiz / scaler));
        }
    }

    error_number = save_raster_image_to_file(symbol, scale_height, scale_width, scaled_pixelbuf, rotate_angle, data_type);
    free(scaled_pixelbuf);
    free(pixelbuf);
    return error_number;
}

INTERNAL int plot_raster(struct zint_symbol *symbol, int rotate_angle, int file_type) {
    int error;

#ifdef NO_PNG
    if (file_type == OUT_PNG_FILE) {
        return ZINT_ERROR_INVALID_OPTION;
    }
#endif /* NO_PNG */

    if (symbol->output_options & BARCODE_DOTTY_MODE) {
        error = plot_raster_dotty(symbol, rotate_angle, file_type);
    } else {
        if (symbol->symbology == BARCODE_MAXICODE) {
            error = plot_raster_maxicode(symbol, rotate_angle, file_type);
        } else {
            error = plot_raster_default(symbol, rotate_angle, file_type);
        }
    }

    return error;
}<|MERGE_RESOLUTION|>--- conflicted
+++ resolved
@@ -58,13 +58,9 @@
 INTERNAL int gif_pixel_plot(struct zint_symbol *symbol, char *pixelbuf);
 INTERNAL int tif_pixel_plot(struct zint_symbol *symbol, char *pixelbuf);
 
-<<<<<<< HEAD
+static const char ultra_colour[] = "WCBMRYGK";
+
 static void buffer_plot(struct zint_symbol *symbol, char *pixelbuf) {
-=======
-static const char ultra_colour[] = "WCBMRYGK";
-
-void buffer_plot(struct zint_symbol *symbol, char *pixelbuf) {
->>>>>>> a63f3af6
     /* Place pixelbuffer into symbol */
     int fgred, fggrn, fgblu, bgred, bggrn, bgblu;
     int row, column, i;
@@ -256,11 +252,7 @@
     return error_number;
 }
 
-<<<<<<< HEAD
-static void draw_bar(char *pixelbuf, int xpos, int xlen, int ypos, int ylen, int image_width, int image_height) {
-=======
-void draw_bar(char *pixelbuf, int xpos, int xlen, int ypos, int ylen, int image_width, int image_height, char fill) {
->>>>>>> a63f3af6
+static void draw_bar(char *pixelbuf, int xpos, int xlen, int ypos, int ylen, int image_width, int image_height, char fill) {
     /* Draw a rectangle */
     int i, j, png_ypos;
 
@@ -886,11 +878,8 @@
             block_width = 0;
             do {
                 block_width++;
-<<<<<<< HEAD
             } while ((i + block_width < symbol->width) && module_is_set(symbol, this_row, i + block_width) == module_is_set(symbol, this_row, i));
-=======
-            } while ((i + block_width < symbol->width )&& module_is_set(symbol, this_row, i + block_width) == module_fill);
->>>>>>> a63f3af6
+
             if ((addon_latch == 0) && (r == 0) && (i > main_width)) {
                 plot_height = (int) (row_height - 5.0);
                 plot_yposn = (int) (row_posn - 5.0);
@@ -1122,12 +1111,8 @@
                     }
                 } else {
                     for (r = 1; r < symbol->rows; r++) {
-<<<<<<< HEAD
                         /* Avoid 11-module start and stop chars */
-                        draw_bar(pixelbuf, (xoffset + 11) * 2 , (symbol->width - 22) * 2, ((r * row_height) + textoffset + yoffset - 1) * 2, 2 * 2, image_width, image_height);
-=======
-                        draw_bar(pixelbuf, (xoffset + 11) * 2 , (symbol->width - 25) * 2, ((r * row_height) + textoffset + yoffset - 1) * 2, 2 * 2, image_width, image_height, DEFAULT_INK);
->>>>>>> a63f3af6
+                        draw_bar(pixelbuf, (xoffset + 11) * 2 , (symbol->width - 22) * 2, ((r * row_height) + textoffset + yoffset - 1) * 2, 2 * 2, image_width, image_height, DEFAULT_INK);
                     }
                 }
             }
