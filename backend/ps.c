/* ps.c - Post Script output */

/*
    libzint - the open source barcode library
    Copyright (C) 2009-2018 Robin Stuart <rstuart114@gmail.com>

    Redistribution and use in source and binary forms, with or without
    modification, are permitted provided that the following conditions
    are met:

    1. Redistributions of source code must retain the above copyright
       notice, this list of conditions and the following disclaimer.
    2. Redistributions in binary form must reproduce the above copyright
       notice, this list of conditions and the following disclaimer in the
       documentation and/or other materials provided with the distribution.
    3. Neither the name of the project nor the names of its contributors
       may be used to endorse or promote products derived from this software
       without specific prior written permission.

    THIS SOFTWARE IS PROVIDED BY THE COPYRIGHT HOLDERS AND CONTRIBUTORS "AS IS" AND
    ANY EXPRESS OR IMPLIED WARRANTIES, INCLUDING, BUT NOT LIMITED TO, THE
    IMPLIED WARRANTIES OF MERCHANTABILITY AND FITNESS FOR A PARTICULAR PURPOSE
    ARE DISCLAIMED.  IN NO EVENT SHALL THE COPYRIGHT OWNER OR CONTRIBUTORS BE LIABLE
    FOR ANY DIRECT, INDIRECT, INCIDENTAL, SPECIAL, EXEMPLARY, OR CONSEQUENTIAL
    DAMAGES (INCLUDING, BUT NOT LIMITED TO, PROCUREMENT OF SUBSTITUTE GOODS
    OR SERVICES; LOSS OF USE, DATA, OR PROFITS; OR BUSINESS INTERRUPTION)
    HOWEVER CAUSED AND ON ANY THEORY OF LIABILITY, WHETHER IN CONTRACT, STRICT
    LIABILITY, OR TORT (INCLUDING NEGLIGENCE OR OTHERWISE) ARISING IN ANY WAY
    OUT OF THE USE OF THIS SOFTWARE, EVEN IF ADVISED OF THE POSSIBILITY OF
    SUCH DAMAGE.
 */
/* vim: set ts=4 sw=4 et : */

#include <locale.h>
#include <string.h>
#include <stdlib.h>
#include <stdio.h>
#include <math.h>
#include "common.h"

<<<<<<< HEAD
INTERNAL int ps_plot(struct zint_symbol *symbol) {
=======
void colour_to_pscolor(int option, int colour, char* output) {

    strcpy(output, "");
    if ((option & CMYK_COLOUR) == 0) {
        // Use RGB colour space
        switch(colour) {
            case 0: // White
                strcat(output, "1.00 1.00 1.00");
                break;
            case 1: // Cyan
                strcat(output, "0.00 1.00 1.00");
                break;
            case 2: // Blue
                strcat(output, "0.00 0.00 1.00");
                break;
            case 3: // Magenta
                strcat(output, "1.00 0.00 1.00");
                break;
            case 4: // Red
                strcat(output, "1.00 0.00 0.00");
                break;
            case 5: // Yellow
                strcat(output, "1.00 1.00 0.00");
                break;
            case 6: // Green
                strcat(output, "0.00 1.00 0.00");
                break;
            default: // Black
                strcat(output, "0.00 0.00 0.00");
                break;
        }
        strcat(output, " setrgbcolor");
    } else {
        // Use CMYK colour space
        switch(colour) {
            case 0: // White
                strcat(output, "0.00 0.00 0.00 0.00");
                break;
            case 1: // Cyan
                strcat(output, "1.00 0.00 0.00 0.00");
                break;
            case 2: // Blue
                strcat(output, "1.00 1.00 0.00 0.00");
                break;
            case 3: // Magenta
                strcat(output, "0.00 1.00 0.00 0.00");
                break;
            case 4: // Red
                strcat(output, "0.00 1.00 1.00 0.00");
                break;
            case 5: // Yellow
                strcat(output, "0.00 0.00 1.00 0.00");
                break;
            case 6: // Green
                strcat(output, "1.00 0.00 1.00 0.00");
                break;
            default: // Black
                strcat(output, "0.00 0.00 0.00 1.00");
                break;
        }
        strcat(output, " setcmykcolor");
    }
}

int ps_plot(struct zint_symbol *symbol) {
>>>>>>> a63f3af6
    FILE *feps;
    int fgred, fggrn, fgblu, bgred, bggrn, bgblu;
    float red_ink, green_ink, blue_ink, red_paper, green_paper, blue_paper;
    float cyan_ink, magenta_ink, yellow_ink, black_ink;
    float cyan_paper, magenta_paper, yellow_paper, black_paper;
    int error_number = 0;
    float ax, ay, bx, by, cx, cy, dx, dy, ex, ey, fx, fy;
    float radius;
<<<<<<< HEAD
=======
    int colour_index, colour_rect_counter;
    char ps_color[30];
>>>>>>> a63f3af6

    struct zint_vector_rect *rect;
    struct zint_vector_hexagon *hex;
    struct zint_vector_circle *circle;
    struct zint_vector_string *string;
    const char *locale = NULL;

    if (symbol->output_options & BARCODE_STDOUT) {
        feps = stdout;
    } else {
        feps = fopen(symbol->outfile, "w");
    }
    if (feps == NULL) {
        strcpy(symbol->errtxt, "645: Could not open output file");
        return ZINT_ERROR_FILE_ACCESS;
    }

    locale = setlocale(LC_ALL, "C");

    fgred = (16 * ctoi(symbol->fgcolour[0])) + ctoi(symbol->fgcolour[1]);
    fggrn = (16 * ctoi(symbol->fgcolour[2])) + ctoi(symbol->fgcolour[3]);
    fgblu = (16 * ctoi(symbol->fgcolour[4])) + ctoi(symbol->fgcolour[5]);
    bgred = (16 * ctoi(symbol->bgcolour[0])) + ctoi(symbol->bgcolour[1]);
    bggrn = (16 * ctoi(symbol->bgcolour[2])) + ctoi(symbol->bgcolour[3]);
    bgblu = (16 * ctoi(symbol->bgcolour[4])) + ctoi(symbol->bgcolour[5]);
    red_ink = fgred / 256.0;
    green_ink = fggrn / 256.0;
    blue_ink = fgblu / 256.0;
    red_paper = bgred / 256.0;
    green_paper = bggrn / 256.0;
    blue_paper = bgblu / 256.0;

    /* Convert RGB to CMYK */
    if (red_ink > green_ink) {
        if (blue_ink > red_ink) {
            black_ink = 1 - blue_ink;
        } else {
            black_ink = 1 - red_ink;
        }
    } else {
        if (blue_ink > red_ink) {
            black_ink = 1 - blue_ink;
        } else {
            black_ink = 1 - green_ink;
        }
    }
    if (black_ink < 1.0) {
        cyan_ink = (1 - red_ink - black_ink) / (1 - black_ink);
        magenta_ink = (1 - green_ink - black_ink) / (1 - black_ink);
        yellow_ink = (1 - blue_ink - black_ink) / (1 - black_ink);
    } else {
        cyan_ink = 0.0;
        magenta_ink = 0.0;
        yellow_ink = 0.0;
    }

    if (red_paper > green_paper) {
        if (blue_paper > red_paper) {
            black_paper = 1 - blue_paper;
        } else {
            black_paper = 1 - red_paper;
        }
    } else {
        if (blue_paper > red_paper) {
            black_paper = 1 - blue_paper;
        } else {
            black_paper = 1 - green_paper;
        }
    }
    if (black_paper < 1.0) {
        cyan_paper = (1 - red_paper - black_paper) / (1 - black_paper);
        magenta_paper = (1 - green_paper - black_paper) / (1 - black_paper);
        yellow_paper = (1 - blue_paper - black_paper) / (1 - black_paper);
    } else {
        cyan_paper = 0.0;
        magenta_paper = 0.0;
        yellow_paper = 0.0;
    }

    /* Start writing the header */
    fprintf(feps, "%%!PS-Adobe-3.0 EPSF-3.0\n");
    fprintf(feps, "%%%%Creator: Zint %d.%d.%d\n", ZINT_VERSION_MAJOR, ZINT_VERSION_MINOR, ZINT_VERSION_RELEASE);
    fprintf(feps, "%%%%Title: Zint Generated Symbol\n");
    fprintf(feps, "%%%%Pages: 0\n");
    fprintf(feps, "%%%%BoundingBox: 0 0 %d %d\n", (int) ceil(symbol->vector->width), (int) ceil(symbol->vector->height));
    fprintf(feps, "%%%%EndComments\n");

    /* Definitions */
    fprintf(feps, "/TL { setlinewidth moveto lineto stroke } bind def\n");
    fprintf(feps, "/TD { newpath 0 360 arc fill } bind def\n");
    fprintf(feps, "/TH { 0 setlinewidth moveto lineto lineto lineto lineto lineto closepath fill } bind def\n");
    fprintf(feps, "/TB { 2 copy } bind def\n");
    fprintf(feps, "/TR { newpath 4 1 roll exch moveto 1 index 0 rlineto 0 exch rlineto neg 0 rlineto closepath fill } bind def\n");
    fprintf(feps, "/TE { pop pop } bind def\n");

    fprintf(feps, "newpath\n");

    /* Now the actual representation */
    if ((symbol->output_options & CMYK_COLOUR) == 0) {
        fprintf(feps, "%.2f %.2f %.2f setrgbcolor\n", red_paper, green_paper, blue_paper);
    } else {
        fprintf(feps, "%.2f %.2f %.2f %.2f setcmykcolor\n", cyan_paper, magenta_paper, yellow_paper, black_paper);
    }
    fprintf(feps, "%.2f 0.00 TB 0.00 %.2f TR\n", symbol->vector->height, symbol->vector->width);

    fprintf(feps, "TE\n");
    if (symbol->symbology != BARCODE_ULTRA) {
        if ((symbol->output_options & CMYK_COLOUR) == 0) {
            fprintf(feps, "%.2f %.2f %.2f setrgbcolor\n", red_ink, green_ink, blue_ink);
        } else {
            fprintf(feps, "%.2f %.2f %.2f %.2f setcmykcolor\n", cyan_ink, magenta_ink, yellow_ink, black_ink);
        }
    }

    // Rectangles
<<<<<<< HEAD
    rect = symbol->vector->rectangles;
    while (rect) {
        fprintf(feps, "%.2f %.2f TB %.2f %.2f TR\n", rect->height, (symbol->vector->height - rect->y) - rect->height, rect->x, rect->width);
        fprintf(feps, "TE\n");
        rect = rect->next;
=======
    if (symbol->symbology == BARCODE_ULTRA) {
        for (colour_index = 0; colour_index <= 7; colour_index++) {
            colour_rect_counter = 0;
            rect = symbol->vector->rectangles;
            while (rect) {
                if (rect->colour == colour_index) {
                    if (colour_rect_counter == 0) {
                        //Set new colour
                        colour_to_pscolor(symbol->output_options, colour_index, ps_color);
                        fprintf(feps, "%s\n", ps_color);
                    }
                    colour_rect_counter++;
                    fprintf(feps, "%.2f %.2f TB %.2f %.2f TR\n", rect->height, (symbol->vector->height - rect->y) - rect->height, rect->x, rect->width);
                    fprintf(feps, "TE\n");
                }
                rect = rect->next;
            }
        }
    } else {
        rect = symbol->vector->rectangles;
        while (rect) {
            fprintf(feps, "%.2f %.2f TB %.2f %.2f TR\n", rect->height, (symbol->vector->height - rect->y) - rect->height, rect->x, rect->width);
            fprintf(feps, "TE\n");
            rect = rect->next;
        }
>>>>>>> a63f3af6
    }

    // Hexagons
    hex = symbol->vector->hexagons;
    while (hex) {
        radius = hex->diameter / 2.0;
        ay = (symbol->vector->height - hex->y) + (1.0 * radius);
        by = (symbol->vector->height - hex->y) + (0.5 * radius);
        cy = (symbol->vector->height - hex->y) - (0.5 * radius);
        dy = (symbol->vector->height - hex->y) - (1.0 * radius);
        ey = (symbol->vector->height - hex->y) - (0.5 * radius);
        fy = (symbol->vector->height - hex->y) + (0.5 * radius);
        ax = hex->x;
        bx = hex->x + (0.86 * radius);
        cx = hex->x + (0.86 * radius);
        dx = hex->x;
        ex = hex->x - (0.86 * radius);
        fx = hex->x - (0.86 * radius);
        fprintf(feps, "%.2f %.2f %.2f %.2f %.2f %.2f %.2f %.2f %.2f %.2f %.2f %.2f TH\n", ax, ay, bx, by, cx, cy, dx, dy, ex, ey, fx, fy);
        hex = hex->next;
    }

    // Circles
    circle = symbol->vector->circles;
    while (circle) {
        if (circle->colour) {
            // A 'white' circle
            if ((symbol->output_options & CMYK_COLOUR) == 0) {
                fprintf(feps, "%.2f %.2f %.2f setrgbcolor\n", red_paper, green_paper, blue_paper);
            } else {
                fprintf(feps, "%.2f %.2f %.2f %.2f setcmykcolor\n", cyan_paper, magenta_paper, yellow_paper, black_paper);
            }
            fprintf(feps, "%.2f %.2f %.2f TD\n", circle->x, (symbol->vector->height - circle->y), circle->diameter / 2.0);
            if (circle->next) {
                if ((symbol->output_options & CMYK_COLOUR) == 0) {
                    fprintf(feps, "%.2f %.2f %.2f setrgbcolor\n", red_ink, green_ink, blue_ink);
                } else {
                    fprintf(feps, "%.2f %.2f %.2f %.2f setcmykcolor\n", cyan_ink, magenta_ink, yellow_ink, black_ink);
                }
            }
        } else {
            // A 'black' circle
            fprintf(feps, "%.2f %.2f %.2f TD\n", circle->x, (symbol->vector->height - circle->y), circle->diameter / 2.0);
        }
        circle = circle->next;
    }

    // Text
    string = symbol->vector->strings;
    while (string) {
        fprintf(feps, "matrix currentmatrix\n");
        fprintf(feps, "/Helvetica findfont\n");
        fprintf(feps, "%.2f scalefont setfont\n", string->fsize);
        fprintf(feps, " 0 0 moveto %.2f %.2f translate 0.00 rotate 0 0 moveto\n", string->x, (symbol->vector->height - string->y));
        fprintf(feps, " (%s) stringwidth\n", string->text);
        fprintf(feps, "pop\n");
        fprintf(feps, "-2 div 0 rmoveto\n");
        fprintf(feps, " (%s) show\n", string->text);
        fprintf(feps, "setmatrix\n");
        string = string->next;
    }

    //fprintf(feps, "\nshowpage\n");

    if (symbol->output_options & BARCODE_STDOUT) {
        fflush(feps);
    } else {
        fclose(feps);
    }

    if (locale)
        setlocale(LC_ALL, locale);

    return error_number;
}<|MERGE_RESOLUTION|>--- conflicted
+++ resolved
@@ -38,11 +38,7 @@
 #include <math.h>
 #include "common.h"
 
-<<<<<<< HEAD
-INTERNAL int ps_plot(struct zint_symbol *symbol) {
-=======
 void colour_to_pscolor(int option, int colour, char* output) {
-
     strcpy(output, "");
     if ((option & CMYK_COLOUR) == 0) {
         // Use RGB colour space
@@ -105,8 +101,7 @@
     }
 }
 
-int ps_plot(struct zint_symbol *symbol) {
->>>>>>> a63f3af6
+INTERNAL int ps_plot(struct zint_symbol *symbol) {
     FILE *feps;
     int fgred, fggrn, fgblu, bgred, bggrn, bgblu;
     float red_ink, green_ink, blue_ink, red_paper, green_paper, blue_paper;
@@ -115,11 +110,8 @@
     int error_number = 0;
     float ax, ay, bx, by, cx, cy, dx, dy, ex, ey, fx, fy;
     float radius;
-<<<<<<< HEAD
-=======
     int colour_index, colour_rect_counter;
     char ps_color[30];
->>>>>>> a63f3af6
 
     struct zint_vector_rect *rect;
     struct zint_vector_hexagon *hex;
@@ -235,13 +227,6 @@
     }
 
     // Rectangles
-<<<<<<< HEAD
-    rect = symbol->vector->rectangles;
-    while (rect) {
-        fprintf(feps, "%.2f %.2f TB %.2f %.2f TR\n", rect->height, (symbol->vector->height - rect->y) - rect->height, rect->x, rect->width);
-        fprintf(feps, "TE\n");
-        rect = rect->next;
-=======
     if (symbol->symbology == BARCODE_ULTRA) {
         for (colour_index = 0; colour_index <= 7; colour_index++) {
             colour_rect_counter = 0;
@@ -267,7 +252,6 @@
             fprintf(feps, "TE\n");
             rect = rect->next;
         }
->>>>>>> a63f3af6
     }
 
     // Hexagons
