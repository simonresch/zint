--- conflicted
+++ resolved
@@ -151,17 +151,12 @@
 }
 
 /* Return true (1) if a module is dark/black, otherwise false (0) */
-<<<<<<< HEAD
 INTERNAL int module_is_set(const struct zint_symbol *symbol, const int y_coord, const int x_coord) {
-    return (symbol->encoded_data[y_coord][x_coord / 7] >> (x_coord % 7)) & 1;
-=======
-int module_is_set(const struct zint_symbol *symbol, const int y_coord, const int x_coord) {
     if (symbol->symbology == BARCODE_ULTRA) {
         return symbol->encoded_data[y_coord][x_coord];
     } else {
         return (symbol->encoded_data[y_coord][x_coord / 7] >> (x_coord % 7)) & 1;
     }
->>>>>>> a63f3af6
 }
 
 /* Set a module to dark/black */
